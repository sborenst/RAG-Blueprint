--- conflicted
+++ resolved
@@ -108,10 +108,9 @@
 	
 	@$(MAKE) status
 	@$(MAKE) install-ingestion-pipeline
-<<<<<<< HEAD
+
 	oc exec minio-0 -- bash -c "mc alias set local http://localhost:9000 minio_rag_user minio_rag_password && mc mb local/llama"
-=======
->>>>>>> 2aedccda
+
 	@echo "Waiting for deployment to be ready..."
 	@$(MAKE) wait
 	
